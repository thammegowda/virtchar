import abc
import time
import traceback
from collections import OrderedDict
from typing import List, Tuple, Type, Dict, Any, Optional, Iterator

import torch
from torch import nn as nn

from virtchar import DialogExperiment
from virtchar import log, device, my_tensor as tensor, debug_mode
from virtchar.model.rnn import HRED
from virtchar.tool.dataprep import PAD_TOK, BOS_TOK, EOS_TOK, \
    RawDialogReader, ChatRec, DialogMiniBatch, Dialog, Utterance
from virtchar.model.t2t import HieroTransformer

Hypothesis = Tuple[float, List[int]]
StrHypothesis = Tuple[float, str]


# TODO: simplify the generators
class GeneratorFactory(abc.ABC):

    def __init__(self, model, *args, **kwargs):
        self.model = model

    @abc.abstractmethod
    def generate_next(self, past_ys):
        pass


class Seq2SeqGenerator(GeneratorFactory):

    def __init__(self, model: HRED, batch: DialogMiniBatch):
        """
        :param model: model
        :param batch:
        """
        super().__init__(model)
        self.enc_outs, enc_hids = model.hiero_encode(batch.utters, batch.utter_lens, batch.chars,
                                                     batch.chat_ctx_idx, batch.chat_lens)
        self.dec_hids = enc_hids
        self.resp_chars = batch.resp_chars

    def generate_next(self, past_ys):
        last_ys = past_ys[:, -1]
        log_probs, self.dec_hids, _ = self.model.dec(self.enc_outs, last_ys, self.dec_hids,
                                                     self.resp_chars)
        return log_probs


class T2TGenerator(GeneratorFactory):

    def __init__(self, model: HieroTransformer, batch: DialogMiniBatch):
        super().__init__(model)
        self.memory, self.inp_mask = self.model.hiero_encode(batch.utters, batch.utter_lens,
                                                             batch.chars, batch.chat_ctx_idx)
        self.resp_chars = batch.resp_chars

    def generate_next(self, past_ys):
        # TODO: this is in efficient since the past_ys are encoded freshly for every time step
        out = self.model.decode(self.memory, self.inp_mask, past_ys, self.resp_chars)
        log_probs = self.model.generator(out[:, -1])
        return log_probs


generators = {'TRANSFORMER': T2TGenerator,
              'HRED': Seq2SeqGenerator
              }
factories = {
    'TRANSFORMER': HieroTransformer.make_model,
    'HRED': HRED.make_model,
}


class ReloadEvent(Exception):
    """An exception to reload model with new path
    -- Its a kind of hack to pass event back to caller and redo interactive shell--
    """

    def __init__(self, model_paths, state: Dict[str, Any]):
        super().__init__()
        self.model_paths = model_paths
        self.state = state


class Decoder:
    pad_val = PAD_TOK[1]
    bos_val = BOS_TOK[1]
    eos_val = EOS_TOK[1]
    default_beam_size = 5

    def __init__(self, model, gen_factory: Type[GeneratorFactory], exp: DialogExperiment,
                 gen_args=None,
                 debug=debug_mode):
        self.model = model
        self.exp: DialogExperiment = exp
        self.gen_factory = gen_factory
        self.debug = debug
        self.gen_args = gen_args if gen_args is not None else {}

    def generator(self, batch: DialogMiniBatch):
        return self.gen_factory(self.model, batch, **self.gen_args)

    @staticmethod
    def average_states(state_dict: OrderedDict, *state_dicts: OrderedDict):
        w = 1.0 / (1 + len(state_dicts))
        if state_dicts:
            key_set = set(state_dict.keys())
            assert all(key_set == set(st.keys()) for st in state_dicts)
            for key in key_set:
                state_dict[key] *= w
                for st in state_dicts:
                    state_dict[key] += w * st[key]
        return state_dict

    @staticmethod
    def _checkpt_to_model_state(checkpt_path: str):
        state = torch.load(checkpt_path, map_location=device)
        if 'model_state' in state:
            state = state['model_state']
        return state

    @staticmethod
    def maybe_ensemble_state(exp, model_paths: Optional[List[str]], ensemble: int = 1):
        if model_paths and len(model_paths) == 1:
            log.info(f" Restoring state from requested model {model_paths[0]}")
            return Decoder._checkpt_to_model_state(model_paths[0])
        elif not len(model_paths) and ensemble <= 1:
            model_path, _ = exp.get_best_known_model()
            log.info(f" Restoring state from best known model: {model_path}")
            return Decoder._checkpt_to_model_state(model_path)
        else:
            if not model_paths:
                # Average
                model_paths = exp.list_models()[:ensemble]
            log.info(f"Averaging {len(model_paths)} model states :: {model_paths}")
            states = [Decoder._checkpt_to_model_state(mp) for mp in model_paths]
            return Decoder.average_states(*states)

    @classmethod
    def new(cls, exp: DialogExperiment, model=None, gen_args=None,
            model_paths: Optional[List[str]] = None,
            ensemble: int = 1):
        """
        create a new decoder
        :param exp: experiment
        :param model: Optional pre initialized model
        :param gen_args: any optional args needed for generator
        :param model_paths: optional model paths
        :param ensemble: number of models to use for ensembling (if model is not specified)
        :return:
        """
        if model is None:
            factory = factories[exp.model_type]
            model = factory(**exp.model_args)[0]
            state = cls.maybe_ensemble_state(exp, model_paths=model_paths, ensemble=ensemble)
            model.load_state_dict(state)
            log.info("Successfully restored the model state.")
        elif isinstance(model, nn.DataParallel):
            model = model.module

        model = model.eval().to(device=device)
        generator = generators[exp.model_type]
        return cls(model, generator, exp, gen_args)

    def greedy_decode(self, mini_batch: DialogMiniBatch, max_len, **args) -> List[Hypothesis]:
        """
        Implements a simple greedy decoder
        :param mini_batch:
        :param max_len:
        :return:
        """
        gen = self.generator(mini_batch)
        batch_size = mini_batch.n_chats

        ys = torch.full(size=(batch_size, 1), fill_value=self.bos_val, dtype=torch.long,
                        device=device)
        scores = torch.zeros(batch_size, device=device)

        actives = ys[:, -1] != self.eos_val
        for i in range(1, max_len + 1):
            if actives.sum() == 0:  # all sequences Ended
                break
            log_prob = gen.generate_next(ys)
            max_prob, next_word = torch.max(log_prob, dim=1)
            scores += max_prob
            ys = torch.cat([ys, next_word.view(batch_size, 1)], dim=1)
            actives &= ys[:, -1] != self.eos_val

        result = []
        for i in range(batch_size):
            result.append((scores[i].item(), ys[i, 1:].tolist()))
        return result

    @staticmethod
    def masked_select(x, mask):
        assert x.shape[0] == mask.shape[0]
        assert mask.shape[1] == 1
        selected = x.masked_select(mask)
        return selected.view(-1, x.size(1))

    def beam_decode(self, batch: DialogMiniBatch, max_len=80, beam_size=default_beam_size,
                    num_hyp=None, skip_top=4,
                    **args) -> List[List[Hypothesis]]:
        """
        :param batch: input batch of sequences
        :param max_len:  maximum length to consider if decoder doesnt produce EOS token
        :param beam_size: beam size
        :param num_hyp: number of hypothesis in each beam to return
        :param args:
        :param skip_top: number of top beams to skip
        :return: List of num_hyp Hypothesis for each sequence in the batch.
         Each hypothesis consists of score and a list of word indexes.
        """
        # TODO: rewrite this, this function is a total mess!
        #       TG is not happy about it; it was his first attempt to implement beam decoder

        # repeat beam size
        batch_size = batch.n_chats
        assert batch_size == 1  # TODO: test large batches
        if not num_hyp:
            num_hyp = beam_size
        beam_size = max(beam_size, num_hyp)

        beamed_batch = batch.to_beamed_batch(beam_size)
        # Everything beamed_*  below is the batch repeated beam_size times
        beamed_batch_size = beamed_batch.n_chats
        assert beamed_batch_size == beam_size * batch_size

        generator = self.generator(beamed_batch)

        beamed_ys = torch.full(size=(beamed_batch_size, 1), fill_value=self.bos_val,
                               dtype=torch.long, device=device)
        beamed_scores = torch.zeros((beamed_batch_size, 1), device=device)

        beam_active = torch.ones((beamed_batch_size, 1), dtype=torch.uint8, device=device)

        # zeros means ended, one means active
        for t in range(1, max_len + 1):
            if beam_active.sum() == 0:
                break

            # ignoring top beams, to increase diversity. decrease monotonically until skip_top
            skip_t = max(skip_top - t, 0)

            # [batch*beam, Vocab]
            log_prob = generator.generate_next(beamed_ys)

            # broad cast scores along row (broadcast) and sum log probabilities
            next_scores = beamed_scores + beam_active.float() * log_prob  # Zero out inactive beams

            # [batch*beam, beam],[batch*beam, beam]
            top_scores, nxt_idx = next_scores.topk(k=beam_size + skip_t, dim=-1)

            top_scores, nxt_idx = top_scores[:, skip_t:], nxt_idx[:, skip_t:]

            # Now we got beam_size*beam_size heads, task: shrink it to beam_size
            # Since the ys will change, after re-scoring, we will make a new tensor for new ys
            new_ys = torch.full(size=(beamed_batch_size, beamed_ys.size(1) + 1),
                                fill_value=self.pad_val,
                                device=device, dtype=torch.long)

            for i in range(batch_size):
                # going to picking top k out of k*k beams for each sequence in batch
                # beams of i'th sequence in batch have this start and end
                start, end = i * beam_size, (i + 1) * beam_size
                if beam_active[start:end].sum() == 0:
                    # current sequence ended
                    new_ys[:start:end, :-1] = beamed_ys[start:end]
                    continue

                if t == 1:
                    # initialization ; since sequences are duplicated in the start, we just pick the first row
                    # it is must, otherwise, beam will select the top 1 of each beam which is same but duplicated
                    seqi_top_scores, seqi_nxt_ys = top_scores[start, :], nxt_idx[start, :]
                    # ys seen so far remains same; no reordering
                    new_ys[start:end, :-1] = beamed_ys[start:end]
                    seqi_top_scores = seqi_top_scores.view(-1, 1)
                else:
                    seqi_nxt_ys = torch.full((beam_size, 1), fill_value=self.pad_val, device=device)
                    seqi_top_scores = torch.zeros((beam_size, 1), device=device)

                    # ignore the inactive beams, don't grow them any further
                    # INACTIVE BEAMS: Preserve the inactive beams, just copy them
                    seqi_inactive_mask = (beam_active[start:end, -1] == 0).view(-1, 1)
                    seqi_inactive_count = seqi_inactive_mask.sum()
                    active_start = start + seqi_inactive_count  # [start, ... active_start-1, active_start, ... end]
                    if seqi_inactive_count > 0:  # if there are some inactive beams
                        seqi_inactive_ys = self.masked_select(beamed_ys[start:end, :],
                                                              seqi_inactive_mask)
                        new_ys[start: active_start, :-1] = seqi_inactive_ys  # Copy inactive beams
                        seqi_top_scores[start:active_start, :] = \
                            self.masked_select(beamed_scores[start:end, :], seqi_inactive_mask)

                    # ACTIVE BEAMS: the remaining beams should be let to grow
                    seqi_active_mask = (beam_active[start:end, -1] == 1).view(-1, 1)
                    seqi_active_count = seqi_active_mask.sum()  # task is to select these many top scoring beams

                    seqi_scores = self.masked_select(top_scores[start:end, :], seqi_active_mask)
                    seqi_nxt_idx = self.masked_select(nxt_idx[start:end, :], seqi_active_mask)

                    seqi_active_top_scores, seqi_nxt_idx_idx = seqi_scores.view(-1).topk(
                        k=seqi_active_count)
                    seqi_top_scores[active_start:end, 0] = seqi_active_top_scores
                    seqi_nxt_ys[active_start: end, 0] = seqi_nxt_idx.view(-1)[seqi_nxt_idx_idx]

                    # Select active ys
                    active_beam_idx = seqi_nxt_idx_idx / beam_size
                    seqi_active_ys = self.masked_select(beamed_ys[start:end, :], seqi_active_mask)
                    seqi_active_old_ys = seqi_active_ys.index_select(0, active_beam_idx)
                    new_ys[active_start:end, :-1] = seqi_active_old_ys

                    # Update status of beam_active flags
                    beam_active[active_start:end, :] = self.masked_select(beam_active[start:end, :],
                                                                          seqi_active_mask) \
                        .index_select(0, active_beam_idx)
                    if active_start > start:
                        beam_active[start:active_start, -1] = 0  # inactive beams are set to zero

                beamed_scores[start:end, :] = seqi_top_scores
                # copy the new word indices to last step
                new_ys[start:end, -1] = seqi_nxt_ys.view(-1)
            beamed_ys = new_ys
            # AND to update active flag
            beam_active = beam_active & (beamed_ys[:, -1] != self.eos_val).view(beamed_batch_size,
                                                                                1)

        result = []
        # reverse sort based on the score
        for i in range(batch_size):
            result.append([])
            start, end = i * beam_size, (i + 1) * beam_size
            scores, indices = beamed_scores[start:end, :].view(-1).sort(descending=True)
            for j in range(beam_size):
                if len(result[-1]) == num_hyp:
                    continue
                result[-1].append(
                    (scores[j].item(), beamed_ys[start + indices[j], 1:].squeeze().tolist()))
        return result

    @property
    def text_vocab(self):
        return self.exp.text_field

    @property
    def char_vocab(self):
        return self.exp.char_field

    def generate_chat(self, batch: DialogMiniBatch, beam_size, **args) -> List[StrHypothesis]:
        assert batch.n_chats == 1  # testing one at a time, for now

        if beam_size == 1:
            greedy_score, greedy_out = self.greedy_decode(batch, **args)[0]
            greedy_out = self.text_vocab.decode_ids(greedy_out, trunc_eos=True)
            log.debug(f'Greedy : score: {greedy_score:.4f} :: {greedy_out}')
            result = [(greedy_score, greedy_out)]
        else:
            assert beam_size > 1
            beams: List[List[Hypothesis]] = self.beam_decode(batch, beam_size=beam_size, **args)
            beams = beams[0]  # first sentence, the only one we passed to it as input
            result = []
            for i, (score, beam_toks) in enumerate(beams):
                out = self.text_vocab.decode_ids(beam_toks, trunc_eos=True)
                if self.debug:
                    log.debug(f"Beam {i}: score:{score:.4f} :: {out}")
                result.append((score, out))

        return result

    # noinspection PyUnresolvedReferences
    def decode_interactive(self, **args):
        import sys
        import readline
        helps = [(':quit OR :q', 'Exit'),
                 (':help OR :h', 'Print this help message'),
                 (':beam_size <n>', 'Set beam size to n'),
                 (':num_hyp <k>', 'Print top k hypotheses'),
<<<<<<< HEAD
                 (':clear OR :c', 'clear the context'),
                 (':debug', 'Flip debug mode. ON->OFF; OFF->ON'),
=======
                 (':debug', 'Enable debug mode'),
                 (':args', 'Print args'),
                 (':c or :clear', 'Clear context'),
>>>>>>> 4fd145ca
                 (':models', 'show all available models of this experiment'),
                 (':model <number>', 'reload shell with the model chosen by <number>')
                 ]

        args['min_ctx'] = args.get('min_ctx', self.exp.min_ctx)
        args['max_ctx'] = args.get('max_ctx', self.exp.max_ctx)
<<<<<<< HEAD
        has_src_chars, has_tgt_chars = self.model.has_char_embs
        assert has_src_chars == has_tgt_chars, 'both on or both off' # only this is supported
=======
        print(type(self.model))
        has_src_chars, has_tgt_chars = self.model.contains_char_embs()
        assert has_src_chars == has_tgt_chars, 'both on or both off'  # only this is supported
>>>>>>> 4fd145ca
        has_chars = has_src_chars
        context = []

        def print_cmds():
            for cmd, msg in helps:
                print(f"\t{cmd:15}\t-\t{msg}")

        def print_feedback(msg):
            print('\t|' + msg)

        print("Launching Interactive shell...")
        print_cmds()
        print_state = True
<<<<<<< HEAD

        while True:
            if print_state:
                state = '  '.join(f'{k}={v}' for k, v in args.items())
                state += f'  debug={debug_mode}'
                print('\t|' + state)
            print_state = False
=======
        tgt_char_name = None
        while True:
            if print_state:
                print_feedback('  '.join(f'{k}={v}' for k, v in args.items()))
                print_state = False

>>>>>>> 4fd145ca
            line = input('Input: ')
            line = line.strip()
            try:
                if line in (':quit', ':q'):
                    break
                elif line in (':help', ':h'):
                    print_cmds()
                elif line in (':clear', ':c'):
                    context.clear()
<<<<<<< HEAD
=======
                    tgt_char_name = None
>>>>>>> 4fd145ca
                elif line.startswith(":beam_size "):
                    args['beam_size'] = int(line.replace(':beam_size', '').strip())
                    print_state = True
                elif line.startswith(":num_hyp"):
                    args['num_hyp'] = int(line.replace(':num_hyp', '').strip())
                    print_state = True
                elif line.startswith(":debug"):
<<<<<<< HEAD
                    args['debug'] = self.debug = not self.debug
=======
                    self.debug = True
                    args['debug'] = True
>>>>>>> 4fd145ca
                    print_state = True
                elif line.startswith(":path"):
                    self.gen_args['path'] = line.replace(':path', '').strip()
                    print_state = True
                elif line.startswith(":models"):
                    for i, mod_path in enumerate(self.exp.list_models()):
                        print(f"\t{i}\t{mod_path}")
                elif line.startswith(":model"):
                    mod_idxs = [int(x) for x in line.replace(":model", "").strip().split()]
                    models = self.exp.list_models()
                    mod_paths = []
                    for mod_idx in mod_idxs:
                        if 0 <= mod_idx < len(models):
                            mod_paths.append(str(models[mod_idx]))
                        else:
                            print(f"\tERROR: Index {mod_idx} is invalid")
                    if mod_paths:
                        print(f"\t Switching to models {mod_paths}")
                        raise ReloadEvent(mod_paths, state=args)
                else:
                    line = line.strip()
<<<<<<< HEAD
                    if has_chars:
                        assert ':' in line
                        parts = line.split(':')
                        if len(parts) == 1:
                            # generate
                        else:
                            char_name = parts[0]
                            utter = ':'.join(parts[1:])
                            context.append((char_name, utter))
                    start = time.time()
                    res = self.decode_sentence(line, **args)
                    print(f'\t|took={1000 * (time.time()-start):.3f}ms')
                    for score, hyp in res:
                        print(f'  {score:.4f}\t{hyp}')
=======
                    generate = False
                    if not line:
                        # empty line --> try to generate
                        if len(context) < args['min_ctx']:
                            print_feedback(f"At least {args['min_ctx']} should be in context."
                                           f" Currently you've {len(context)}")
                        elif has_chars and not tgt_char_name:
                            print_feedback(f"Target character name required. For example type:")
                            print_feedback(f"<char_name>:")
                        else:
                            generate = True
                    else:
                        print_update_msg = True
                        if not has_chars:
                            context.append((PAD_TOK[0], line))
                        else:
                            assert ':' in line
                            parts = line.split(':')
                            if len(parts) == 1:
                                tgt_char_name = parts[0]
                                print_feedback(f"Character name changed to {tgt_char_name}")
                                print_update_msg = False
                            else:
                                assert len(parts) > 1, 'Expected: <char_name>: <text here>'
                                char_name = parts[0]
                                utter = ':'.join(parts[1:])
                                context.append((char_name, utter))
                        if print_update_msg:
                            print_feedback(f"Added to context, size={len(context)}")
                            if len(context) >= args['min_ctx']:
                                print_feedback(f"Hit an empty line to generate")

                    # when its time to generate
                    if generate:
                        start = time.time()
                        context_utters = [Utterance(
                            self.char_vocab.encode_as_id(char_name),
                            self.text_vocab.encode_as_ids(text, add_eos=True),
                            raw_text=text, raw_char=char_name)
                            for char_name, text in context]
                        placeholder_response = Utterance(self.char_vocab.encode_as_id(tgt_char_name)
                                                         if tgt_char_name else PAD_TOK[1],
                                                         text=[EOS_TOK[1]], raw_text='',
                                                         raw_char=tgt_char_name)
                        rec = ChatRec(context_utters, response=placeholder_response)
                        batch = rec.as_dialog_mini_batch(sort_dec=False)

                        print("Context:")
                        for cn, txt in context:
                            print(f'<< {cn if cn != PAD_TOK[0] else ""} : {txt}')
                        print("Response:")
                        result = self.generate_chat(batch, **args)
                        pref = f"{tgt_char_name}:" if has_chars and tgt_char_name else ''
                        for score, hyp in result:
                            print(f' >> {pref} {hyp}\t{score:.4f}')
                        print_feedback(f'took={1000 * (time.time()-start):.3f}ms')
                        context.append((tgt_char_name if tgt_char_name else PAD_TOK[0], result[0][1]))
>>>>>>> 4fd145ca
            except ReloadEvent as re:
                raise re  # send it to caller
            except EOFError as e1:
                break
            except Exception:
                traceback.print_exc()
                print_state = True

    def decode_dialogs(self, dialogs: Iterator[Dialog], out, **args):
        min_ctx, max_ctx = self.exp.min_ctx, self.exp.max_ctx
        test_chars = None
        for i, dialog in enumerate(dialogs):
            chats: Iterator[ChatRec] = dialog.as_test_chats(min_ctx=min_ctx, max_ctx=max_ctx,
                                                            test_chars=test_chars)
            for j, chat in enumerate(chats):
                # One chat in batch. Should/can be improved later
                batch = chat.as_dialog_mini_batch()
                log.info(f"dialog: {i}: chat: {j} :: \n"
                         f"MSG: {chat.context[-1].raw_char}: {chat.context[-1].raw_text}\n"
                         f"RSP: {chat.response.raw_char}: {chat.response.raw_text}")

                result = self.generate_chat(batch, **args)
                num_hyp = args['num_hyp']
                out_line = '\n'.join(f'{hyp}\t{score:.4f}' for score, hyp in result) + '\n'
                log.info(f"OUT:\n{out_line}")
                if out:
                    out.write(out_line)
                    if num_hyp > 1:
                        out.write('\n')

    def decode_file(self, inp, out, **args):
        reader = RawDialogReader(inp, text_field=self.text_vocab, char_field=self.char_vocab)
        self.decode_dialogs(reader, out, **args)<|MERGE_RESOLUTION|>--- conflicted
+++ resolved
@@ -376,28 +376,19 @@
                  (':help OR :h', 'Print this help message'),
                  (':beam_size <n>', 'Set beam size to n'),
                  (':num_hyp <k>', 'Print top k hypotheses'),
-<<<<<<< HEAD
                  (':clear OR :c', 'clear the context'),
                  (':debug', 'Flip debug mode. ON->OFF; OFF->ON'),
-=======
-                 (':debug', 'Enable debug mode'),
                  (':args', 'Print args'),
                  (':c or :clear', 'Clear context'),
->>>>>>> 4fd145ca
                  (':models', 'show all available models of this experiment'),
                  (':model <number>', 'reload shell with the model chosen by <number>')
                  ]
 
         args['min_ctx'] = args.get('min_ctx', self.exp.min_ctx)
         args['max_ctx'] = args.get('max_ctx', self.exp.max_ctx)
-<<<<<<< HEAD
         has_src_chars, has_tgt_chars = self.model.has_char_embs
         assert has_src_chars == has_tgt_chars, 'both on or both off' # only this is supported
-=======
-        print(type(self.model))
-        has_src_chars, has_tgt_chars = self.model.contains_char_embs()
-        assert has_src_chars == has_tgt_chars, 'both on or both off'  # only this is supported
->>>>>>> 4fd145ca
+
         has_chars = has_src_chars
         context = []
 
@@ -411,22 +402,13 @@
         print("Launching Interactive shell...")
         print_cmds()
         print_state = True
-<<<<<<< HEAD
-
-        while True:
-            if print_state:
-                state = '  '.join(f'{k}={v}' for k, v in args.items())
-                state += f'  debug={debug_mode}'
-                print('\t|' + state)
-            print_state = False
-=======
         tgt_char_name = None
         while True:
             if print_state:
                 print_feedback('  '.join(f'{k}={v}' for k, v in args.items()))
                 print_state = False
 
->>>>>>> 4fd145ca
+
             line = input('Input: ')
             line = line.strip()
             try:
@@ -436,10 +418,8 @@
                     print_cmds()
                 elif line in (':clear', ':c'):
                     context.clear()
-<<<<<<< HEAD
-=======
+
                     tgt_char_name = None
->>>>>>> 4fd145ca
                 elif line.startswith(":beam_size "):
                     args['beam_size'] = int(line.replace(':beam_size', '').strip())
                     print_state = True
@@ -447,12 +427,8 @@
                     args['num_hyp'] = int(line.replace(':num_hyp', '').strip())
                     print_state = True
                 elif line.startswith(":debug"):
-<<<<<<< HEAD
                     args['debug'] = self.debug = not self.debug
-=======
-                    self.debug = True
-                    args['debug'] = True
->>>>>>> 4fd145ca
+
                     print_state = True
                 elif line.startswith(":path"):
                     self.gen_args['path'] = line.replace(':path', '').strip()
@@ -474,22 +450,6 @@
                         raise ReloadEvent(mod_paths, state=args)
                 else:
                     line = line.strip()
-<<<<<<< HEAD
-                    if has_chars:
-                        assert ':' in line
-                        parts = line.split(':')
-                        if len(parts) == 1:
-                            # generate
-                        else:
-                            char_name = parts[0]
-                            utter = ':'.join(parts[1:])
-                            context.append((char_name, utter))
-                    start = time.time()
-                    res = self.decode_sentence(line, **args)
-                    print(f'\t|took={1000 * (time.time()-start):.3f}ms')
-                    for score, hyp in res:
-                        print(f'  {score:.4f}\t{hyp}')
-=======
                     generate = False
                     if not line:
                         # empty line --> try to generate
@@ -547,7 +507,6 @@
                             print(f' >> {pref} {hyp}\t{score:.4f}')
                         print_feedback(f'took={1000 * (time.time()-start):.3f}ms')
                         context.append((tgt_char_name if tgt_char_name else PAD_TOK[0], result[0][1]))
->>>>>>> 4fd145ca
             except ReloadEvent as re:
                 raise re  # send it to caller
             except EOFError as e1:
